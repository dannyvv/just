--- conflicted
+++ resolved
@@ -1,26 +1,18 @@
 # Change Log - just-scripts
 
-<<<<<<< HEAD
-This log was last generated on Wed, 15 May 2019 18:44:08 GMT and should not be manually modified.
+This log was last generated on Wed, 15 May 2019 18:44:04 GMT and should not be manually modified.
 
 ## 0.15.3
-Wed, 15 May 2019 18:44:08 GMT
-=======
-This log was last generated on Wed, 15 May 2019 18:44:04 GMT and should not be manually modified.
-
-## 0.15.3
+
 Wed, 15 May 2019 18:44:04 GMT
->>>>>>> 1444da60
 
 ### Patches
 
 - Update task presets to clean all the output dirs they create
-<<<<<<< HEAD
-=======
 - Switch microsoft in repo URL to lowercase
->>>>>>> 1444da60
 
 ## 0.15.2
+
 Tue, 14 May 2019 23:58:34 GMT
 
 ### Patches
@@ -28,6 +20,7 @@
 - export copy instructions types as well
 
 ## 0.15.1
+
 Tue, 14 May 2019 17:59:20 GMT
 
 ### Patches
@@ -35,6 +28,7 @@
 - Adds just-scripts bin script
 
 ## 0.15.0
+
 Fri, 10 May 2019 00:04:16 GMT
 
 ### Minor changes
@@ -48,6 +42,7 @@
 - fix tscTask requiring an empty object for option
 
 ## 0.14.4
+
 Wed, 24 Apr 2019 23:38:23 GMT
 
 ### Patches
@@ -55,6 +50,7 @@
 - Added webpack overlays and such
 
 ## 0.14.3
+
 Tue, 23 Apr 2019 16:19:37 GMT
 
 ### Patches
@@ -63,6 +59,7 @@
 - get rid of another accidental console.log in webpackTask
 
 ## 0.14.1
+
 Fri, 19 Apr 2019 01:51:22 GMT
 
 ### Patches
@@ -70,6 +67,7 @@
 - update add package task to remove extra just-stack devdep when provisioning a new repo
 
 ## 0.14.0
+
 Wed, 17 Apr 2019 23:43:45 GMT
 
 ### Minor changes
@@ -77,6 +75,7 @@
 - Added upgrade-stack with diff-match-patch algo
 
 ## 0.13.0
+
 Tue, 16 Apr 2019 19:33:20 GMT
 
 ### Minor changes
@@ -84,6 +83,7 @@
 - Gives the add-package script a way to take in params for generating name and stack
 
 ## 0.12.3
+
 Mon, 15 Apr 2019 21:26:42 GMT
 
 ### Patches
@@ -91,6 +91,7 @@
 - Fix the require statement of for webpack config since it no longer uses webpack to bundle the just-scripts
 
 ## 0.12.2
+
 Thu, 11 Apr 2019 18:27:56 GMT
 
 ### Patches
@@ -98,6 +99,7 @@
 - make the just-stack.json write out to a specific installed version of stack
 
 ## 0.12.1
+
 Wed, 10 Apr 2019 21:52:06 GMT
 
 ### Patches
@@ -105,6 +107,7 @@
 - fix add-package task to list actual stacks
 
 ## 0.12.0
+
 Wed, 10 Apr 2019 20:30:38 GMT
 
 ### Minor changes
@@ -112,6 +115,7 @@
 - Fixing up the upgrade scripts to use devdeps instead of just.stacks; also uses a diff / apply method to get upgrades working
 
 ## 0.11.2
+
 Fri, 05 Apr 2019 22:59:13 GMT
 
 ### Patches
@@ -119,6 +123,7 @@
 - fix the rootpath for finding installed stacks again
 
 ## 0.11.1
+
 Fri, 05 Apr 2019 21:18:13 GMT
 
 ### Patches
@@ -126,6 +131,7 @@
 - Find installed stack from scripts folder in monorepo
 
 ## 0.11.0
+
 Fri, 29 Mar 2019 20:31:33 GMT
 
 ### Minor changes
@@ -133,6 +139,7 @@
 - Stop webpacking package
 
 ## 0.10.1
+
 Wed, 27 Feb 2019 06:19:32 GMT
 
 ### Patches
@@ -140,6 +147,7 @@
 - Fix webpack task to handle config arrays
 
 ## 0.10.0
+
 Fri, 22 Feb 2019 23:37:36 GMT
 
 ### Minor changes
@@ -147,6 +155,7 @@
 - Consistent interface naming
 
 ## 0.9.0
+
 Fri, 22 Feb 2019 22:50:01 GMT
 
 ### Minor changes
@@ -154,6 +163,7 @@
 - Move exec to just-scripts-utils
 
 ## 0.8.1
+
 Fri, 22 Feb 2019 19:03:38 GMT
 
 ### Patches
@@ -161,6 +171,7 @@
 - Update package metadata
 
 ## 0.8.0
+
 Fri, 22 Feb 2019 18:39:56 GMT
 
 ### Minor changes
@@ -168,6 +179,7 @@
 - Fix return types of task factories
 
 ## 0.7.9
+
 Thu, 21 Feb 2019 22:15:15 GMT
 
 ### Patches
@@ -175,6 +187,7 @@
 - Enables sourcemap for debugging just-scripts in case of error
 
 ## 0.7.8
+
 Thu, 21 Feb 2019 04:41:31 GMT
 
 ### Patches
@@ -182,6 +195,7 @@
 - addPackageTask: Remove extra files from template before running rush update
 
 ## 0.7.7
+
 Wed, 20 Feb 2019 23:17:15 GMT
 
 ### Patches
@@ -189,6 +203,7 @@
 - Lock some dep versions
 
 ## 0.7.6
+
 Wed, 20 Feb 2019 16:30:03 GMT
 
 ### Patches
@@ -196,6 +211,7 @@
 - Remove generated vs code settings when adding package in monorepo
 
 ## 0.7.5
+
 Wed, 13 Feb 2019 22:31:47 GMT
 
 ### Patches
@@ -203,6 +219,7 @@
 - Dependency updates and improved error handling
 
 ## 0.7.4
+
 Mon, 04 Feb 2019 05:47:04 GMT
 
 ### Patches
@@ -210,6 +227,7 @@
 - upgrade repo to use templates deps in a monorepo scripts folder
 
 ## 0.7.3
+
 Fri, 25 Jan 2019 07:08:59 GMT
 
 ### Patches
@@ -217,6 +235,7 @@
 - Fixes webpack task
 
 ## 0.7.2
+
 Wed, 23 Jan 2019 00:05:38 GMT
 
 ### Patches
@@ -224,6 +243,7 @@
 - better logging during add package
 
 ## 0.7.1
+
 Tue, 22 Jan 2019 22:49:45 GMT
 
 ### Patches
@@ -231,6 +251,7 @@
 - exports the correct named exports for presets
 
 ## 0.7.0
+
 Tue, 22 Jan 2019 22:31:23 GMT
 
 ### Minor changes
@@ -238,6 +259,7 @@
 - move utils from scripts to here, get rid of preset dep
 
 ## 0.6.0
+
 Tue, 22 Jan 2019 21:28:18 GMT
 
 ### Minor changes
@@ -245,6 +267,7 @@
 - absorbed the just-task-preset stuff
 
 ## 0.5.0
+
 Mon, 21 Jan 2019 19:57:09 GMT
 
 ### Minor changes
@@ -252,6 +275,7 @@
 - added upgrade-repo task
 
 ## 0.4.1
+
 Mon, 21 Jan 2019 02:54:15 GMT
 
 ### Patches
@@ -259,8 +283,9 @@
 - fix upgrade stack task
 
 ## 0.4.0
+
 Mon, 21 Jan 2019 02:21:01 GMT
 
 ### Minor changes
 
-- uses script utils
+- uses script utils