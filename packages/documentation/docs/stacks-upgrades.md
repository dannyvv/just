---
id: stacks-upgrades
title: Upgrading Repos
sidebar_label: Upgrading Repos
---

<<<<<<< HEAD
`just-stack` is unique that it tries to solve the template synchronization problem. When a repository had been scaffolded, generally the repository take on a life of its own. There is no way for the template authors to help the generated repositories to consume any updates. `just-stack` employs a strategy of tracking diffs between template upgrades to be applied to existing repositories.
=======
`just-stack` is unique in that it tries to solve the template synchronization problem. When a repository has been scaffolded, generally the repository takes on a life of its own. There is no way for the template authors to help the generated repositories consume any updates. `just-stack` employs a strategy of tracking diffs between template ugprades to be applied to existing repositories.
>>>>>>> 1c2deb5d

For example, suppose there was a repository named `kittens` that was scaffolded from the `just-stack-single-lib`:

1. Alice scaffolds a `kittens` repo via the `npm init just` command, selecting the `just-stack-single-lib` project type
2. Bob, the template author, modifies the `just-stack-single-lib` dependency of `@types/node` to the latest to take advantage of the cool new typings
3. Alice sees a change in the stack template, and decides to upgrade. She updates the `just-stack-single-lib` devDependencies inside her `/package.json`
4. Alice runs an update `npm install`
5. Alice then runs `npm run upgrade-repo` command to apply any new changes into her existing repo

This flow is very similar to the scaffolded monorepos:

1. Alice scaffolds a `kittens` repo via the `npm init just` command, selecting the `just-stack-monorepo` project type
2. Bob, the template author, modifies the `just-stack-single-lib` dependency of `@types/node` to the latest to take advantage of the cool new typings
3. Alice sees a change in the stack template, and decides to upgrade. She updates the `just-stack-single-lib` devDependencies inside her `/scripts/package.json`
4. Alice runs an update `npm run update` at the root
5. Alice then runs `npm run upgrade-repo` command to apply any new changes into her existing repo

> Note: there are differences in the location of the `devDependencies` in step 3. Step 4 also requires Alice to run a slightly different command to update the dependencies `npm run update`<|MERGE_RESOLUTION|>--- conflicted
+++ resolved
@@ -4,11 +4,7 @@
 sidebar_label: Upgrading Repos
 ---
 
-<<<<<<< HEAD
-`just-stack` is unique that it tries to solve the template synchronization problem. When a repository had been scaffolded, generally the repository take on a life of its own. There is no way for the template authors to help the generated repositories to consume any updates. `just-stack` employs a strategy of tracking diffs between template upgrades to be applied to existing repositories.
-=======
 `just-stack` is unique in that it tries to solve the template synchronization problem. When a repository has been scaffolded, generally the repository takes on a life of its own. There is no way for the template authors to help the generated repositories consume any updates. `just-stack` employs a strategy of tracking diffs between template ugprades to be applied to existing repositories.
->>>>>>> 1c2deb5d
 
 For example, suppose there was a repository named `kittens` that was scaffolded from the `just-stack-single-lib`:
 
